--- conflicted
+++ resolved
@@ -22,17 +22,16 @@
         "function": "androidV1"
       },
       {
-<<<<<<< HEAD
-        "source": "/api/sendPush/encrypted/v1",
-        "function": "encryptedV1"
-=======
         "source": "/api/sendPush/iOS/v1",
         "function": "iOSV1"
       },
       {
         "source": "/api/checkRateLimits",
         "function": "checkRateLimits"
->>>>>>> f01bf06e
+      },
+      {
+        "source": "/api/sendPush/encrypted/v1",
+        "function": "encryptedV1"
       },
       {
         "source": "**",
