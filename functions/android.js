module.exports = {
  createPayload: function createPayload(req) {
    let payload = {
      android: {},
      data: {},
      fcm_options: {
        analytics_label: "androidV1Notification"
      }
    };
    let updateRateLimits = true;

    if (req.body.data){

      // Handle the web actions by changing them into a format the app can handle
      // https://www.home-assistant.io/integrations/html5/#actions
      if (req.body.data.actions) {
        for (let i = 0; i < req.body.data.actions.length; i++) {
          const action = req.body.data.actions[i];
          if (action.action){
            payload.data["action_"+(i+1)+"_key"] = action.action;
          }
          if (action.title) {
            payload.data["action_"+(i+1)+"_title"] = action.title;
          }
          if (action.uri){
            payload.data["action_"+(i+1)+"_uri"] = action.uri;
          }
        }
      }

      // Allow setting of ttl
      // https://firebase.google.com/docs/reference/admin/node/admin.messaging.AndroidConfig.html#optional-ttl
      if (req.body.data.ttl){
        payload.android.ttl = req.body.data.ttl;
      }

      // https://firebase.google.com/docs/reference/admin/node/admin.messaging.AndroidConfig.html#optional-priority
      if (req.body.data.priority){
        payload.android.priority = req.body.data.priority;
      }

      // https://firebase.google.com/docs/reference/admin/node/admin.messaging.AndroidNotification.html
      for (const key of [
        'icon', 'color', 'sound', 'tag', 'clickAction',
        'bodyLocKey', 'bodyLocArgs', 'titleLocKey', 'titleLocArgs', 'channel',
        'ticker', 'sticky', 'eventTime', 'localOnly', 'notificationPriority',
        'defaultSound', 'defaultVibrateTimings', 'defaultLightSettings', 'vibrateTimings',
        'visibility', 'notificationCount', 'lightSettings', 'image', 'timeout', 'importance',
        'subject', 'group', 'icon_url', 'ledColor', 'vibrationPattern', 'persistent',
        'chronometer', 'when', 'alert_once', 'intent_class_name', 'notification_icon',
        'ble_advertise', 'ble_transmit', 'video', 'high_accuracy_update_interval',
        'package_name', 'tts_text', 'media_stream', 'command', 'intent_package_name',
        'intent_action', 'intent_extras', 'media_command', 'media_package_name', 'intent_uri',
<<<<<<< HEAD
        'intent_type', 'ble_uuid', 'ble_major', 'ble_minor',
        'app_lock_enabled', 'app_lock_timeout', 'home_bypass_enabled'
=======
        'intent_type', 'ble_uuid', 'ble_major', 'ble_minor', 'confirmation'

>>>>>>> 455cfa21
      ]) {
        if (req.body.data[key]){
          payload.data[key] = String(req.body.data[key]);
        }
      }
    }

    // Always put message, title, and image in data so that the application can handle creating
    // the notifications.  This allows us to safely create actionable/imaged notifications.
    if (req.body.message) {
      payload.data.message = req.body.message;
      const messages_to_ignore = ['request_location_update', 'clear_notification', 'remove_channel', 'command_dnd', 
      'command_ringer_mode', 'command_broadcast_intent','command_volume_level', 'command_screen_on',
<<<<<<< HEAD
      'command_bluetooth', 'command_high_accuracy_mode', 'command_activity', 'command_app_lock', 'command_webview', 'command_media',
      'command_update_sensors', 'command_ble_transmitter', 'command_persistent_connection', 'command_stop_tts'];
=======
      'command_bluetooth', 'command_high_accuracy_mode', 'command_activity', 'command_webview', 'command_media',
      'command_update_sensors', 'command_ble_transmitter', 'command_persistent_connection', 'command_stop_tts',
      'command_auto_screen_brightness', 'command_screen_brightness_level'];
>>>>>>> 455cfa21
      if (messages_to_ignore.includes(req.body.message)) {
        updateRateLimits = false;
      }
    }
    if (req.body.title) {
      payload.data.title = req.body.title;
    }

    return { updateRateLimits: updateRateLimits, payload: payload };
  }
};<|MERGE_RESOLUTION|>--- conflicted
+++ resolved
@@ -51,13 +51,8 @@
         'ble_advertise', 'ble_transmit', 'video', 'high_accuracy_update_interval',
         'package_name', 'tts_text', 'media_stream', 'command', 'intent_package_name',
         'intent_action', 'intent_extras', 'media_command', 'media_package_name', 'intent_uri',
-<<<<<<< HEAD
-        'intent_type', 'ble_uuid', 'ble_major', 'ble_minor',
+        'intent_type', 'ble_uuid', 'ble_major', 'ble_minor', 'confirmation'
         'app_lock_enabled', 'app_lock_timeout', 'home_bypass_enabled'
-=======
-        'intent_type', 'ble_uuid', 'ble_major', 'ble_minor', 'confirmation'
-
->>>>>>> 455cfa21
       ]) {
         if (req.body.data[key]){
           payload.data[key] = String(req.body.data[key]);
@@ -71,14 +66,9 @@
       payload.data.message = req.body.message;
       const messages_to_ignore = ['request_location_update', 'clear_notification', 'remove_channel', 'command_dnd', 
       'command_ringer_mode', 'command_broadcast_intent','command_volume_level', 'command_screen_on',
-<<<<<<< HEAD
       'command_bluetooth', 'command_high_accuracy_mode', 'command_activity', 'command_app_lock', 'command_webview', 'command_media',
-      'command_update_sensors', 'command_ble_transmitter', 'command_persistent_connection', 'command_stop_tts'];
-=======
-      'command_bluetooth', 'command_high_accuracy_mode', 'command_activity', 'command_webview', 'command_media',
       'command_update_sensors', 'command_ble_transmitter', 'command_persistent_connection', 'command_stop_tts',
       'command_auto_screen_brightness', 'command_screen_brightness_level'];
->>>>>>> 455cfa21
       if (messages_to_ignore.includes(req.body.message)) {
         updateRateLimits = false;
       }
