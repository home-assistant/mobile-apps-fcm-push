module.exports = {
  createPayload: function createPayload(req) {
    let payload = {
      android: {},
      data: {},
      fcm_options: {
        analytics_label: "androidV1Notification"
      }
    };
    let updateRateLimits = true;

    if(req.body.data){

      // Handle the web actions by changing them into a format the app can handle
      // https://www.home-assistant.io/integrations/html5/#actions
      if(req.body.data.actions) {
        for (let i = 0; i < req.body.data.actions.length; i++) {
          const action = req.body.data.actions[i];
          if(action.action){
            payload.data["action_"+(i+1)+"_key"] = action.action
          }
          if(action.title) {
            payload.data["action_"+(i+1)+"_title"] = action.title
          }
          if(action.uri){
            payload.data["action_"+(i+1)+"_uri"] = action.uri
          }
        }
      }

      // Allow setting of ttl
      // https://firebase.google.com/docs/reference/admin/node/admin.messaging.AndroidConfig.html#optional-ttl
      if(req.body.data.ttl){
        payload.android.ttl = req.body.data.ttl
      }

      // https://firebase.google.com/docs/reference/admin/node/admin.messaging.AndroidConfig.html#optional-priority
      if(req.body.data.priority){
        payload.android.priority = req.body.data.priority
      }

      // https://firebase.google.com/docs/reference/admin/node/admin.messaging.AndroidNotification.html
      for (const key of [
        'icon', 'color', 'sound', 'tag', 'clickAction',
        'bodyLocKey', 'bodyLocArgs', 'titleLocKey', 'titleLocArgs', 'channel',
        'ticker', 'sticky', 'eventTime', 'localOnly', 'notificationPriority',
        'defaultSound', 'defaultVibrateTimings', 'defaultLightSettings', 'vibrateTimings',
        'visibility', 'notificationCount', 'lightSettings', 'image', 'timeout', 'importance', 
		'subject', 'group', 'icon_url', 'ledColor', 'vibrationPattern', 'persistent', 
		'chronometer', 'when'
      ]) {
        if(req.body.data[key]){
          payload.data[key] = String(req.body.data[key])
        }
      }
    }

    // Always put message, title, and image in data so that the application can handle creating
    // the notifications.  This allows us to safely create actionable/imaged notifications.
    if(req.body.message) {
      payload.data.message = req.body.message
      if(req.body.message in ['request_location_update', 'clear_notification', 'remove_channel',
			     'command_dnd', 'command_ringer_mode', 'command_broadcast_intent',
<<<<<<< HEAD
			     'command_volume_level', 'command_bluetooth', 'command_navigate']) {
=======
			     'command_volume_level', 'command_bluetooth', 'command_high_accuracy_mode']) {
>>>>>>> 7c43e8fb
        updateRateLimits = false
      }
    }
    if(req.body.title) {
      payload.data.title = req.body.title
    }

    return { updateRateLimits: updateRateLimits, payload: payload };
  }
}<|MERGE_RESOLUTION|>--- conflicted
+++ resolved
@@ -61,11 +61,8 @@
       payload.data.message = req.body.message
       if(req.body.message in ['request_location_update', 'clear_notification', 'remove_channel',
 			     'command_dnd', 'command_ringer_mode', 'command_broadcast_intent',
-<<<<<<< HEAD
-			     'command_volume_level', 'command_bluetooth', 'command_navigate']) {
-=======
-			     'command_volume_level', 'command_bluetooth', 'command_high_accuracy_mode']) {
->>>>>>> 7c43e8fb
+			     'command_volume_level', 'command_bluetooth', 'command_high_accuracy_mode',
+           'command_activity']) {
         updateRateLimits = false
       }
     }
