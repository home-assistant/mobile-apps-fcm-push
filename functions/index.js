--- conflicted
+++ resolved
@@ -1,19 +1,14 @@
 'use strict';
 
-<<<<<<< HEAD
-const legacy = require('./legacy')
-const android = require('./android')
-const encrypted = require('./encrypted')
-
-=======
 const { Logging } = require('@google-cloud/logging');
->>>>>>> f01bf06e
+
 const functions = require('firebase-functions');
 const admin = require('firebase-admin');
 
 const android = require('./android');
 const ios = require('./ios');
 const legacy = require('./legacy');
+const encrypted = require('./encrypted')
 
 admin.initializeApp();
 
@@ -75,12 +70,10 @@
   });
 });
 
-<<<<<<< HEAD
 exports.encryptedV1 = functions.https.onRequest(async (req, res) => {
   return handleRequest(req, res, encrypted.createPayload);
 });
 
-=======
 exports.cleanupOldRateLimits = regionalFunctions.pubsub.schedule('every day 01:00').timeZone('Etc/UTC').onRun(async (context) => {
   var today = getToday();
   var ref = db.collection('rateLimits').where('__name__', '<', today);
@@ -115,7 +108,6 @@
   });
 }
 
->>>>>>> f01bf06e
 async function handleRequest(req, res, payloadHandler) {
   if (debug) functions.logger.info('Handling request', { requestBody: JSON.stringify(req.body) });
   var today = getToday();
