'use strict';

const { Logging } = require('@google-cloud/logging');
const functions = require('firebase-functions');
const { initializeApp } = require('firebase-admin/app');
const { getFirestore, Timestamp } = require('firebase-admin/firestore');
const { getMessaging } = require('firebase-admin/messaging');

const android = require('./android');
const ios = require('./ios');
const legacy = require('./legacy');

initializeApp();

const db = getFirestore();
const messaging = getMessaging();

const logging = new Logging();

const debug = isDebug();
const MAX_NOTIFICATIONS_PER_DAY = 500;

const region = functions.config().app && functions.config().app.region || "us-central1";
const regionalFunctions = functions.region(region).runWith({ timeoutSeconds: 10 });

exports.androidV1 = regionalFunctions.https.onRequest(async (req, res) => 
  handleRequest(req, res, android.createPayload)
);

exports.iOSV1 = regionalFunctions.https.onRequest(async (req, res) => 
  handleRequest(req, res, ios.createPayload)
);

exports.sendPushNotification = regionalFunctions.https.onRequest(async (req, res) => 
  handleRequest(req, res, legacy.createPayload)
);

exports.checkRateLimits = regionalFunctions.https.onRequest(async (req, res) => {
  const { push_token: token } = req.body;
  if (!token) {
    return res.status(403).send({ 'errorMessage': 'You did not send a token!' });
  }
  if (token.indexOf(':') === -1) { // A check for old SNS tokens
    return res.status(403).send({ 'errorMessage': 'That is not a valid FCM token' });
  }

  const today = getToday();
  const ref = db.collection('rateLimits').doc(today).collection('tokens').doc(token);

  let docData = {
    attemptsCount: 0,
    deliveredCount: 0,
    errorCount: 0,
    totalCount: 0,
  };

  try {
    const currentDoc = await ref.get();
    if (currentDoc.exists) {
      docData = currentDoc.data();
    }
  } catch (err) {
    return handleError(req, res, {}, 'getRateLimitDoc', err);
  }

  return res.status(200).send({
    target: token,
    rateLimits: getRateLimitsObject(docData),
  });
});

async function handleRequest(req, res, payloadHandler) {
  if (debug) functions.logger.info('Handling request', { requestBody: JSON.stringify(req.body) });
  const today = getToday();
  const { push_token: token } = req.body;
  if (!token) {
    return res.status(403).send({ 'errorMessage': 'You did not send a token!' });
  }
  if (token.indexOf(':') === -1) { // A check for old SNS tokens
    return res.status(403).send({'errorMessage': 'That is not a valid FCM token'});
  }

  const { updateRateLimits, payload } = payloadHandler(req);

  payload.token = token;

  const ref = db.collection('rateLimits').doc(today).collection('tokens').doc(token);

  let docExists = false;
  let docData = {
    attemptsCount: 0,
    deliveredCount: 0,
    errorCount: 0,
    totalCount: 0,
    expiresAt: getFirestoreTimestamp(),
  };

  try {
    const currentDoc = await ref.get();
    docExists = currentDoc.exists;
    if (currentDoc.exists) {
      docData = currentDoc.data();
    }
  } catch (err) {
    return handleError(req, res, payload, 'getRateLimitDoc', err);
  }

  docData.attemptsCount = docData.attemptsCount + 1;

  if (updateRateLimits && docData.deliveredCount === MAX_NOTIFICATIONS_PER_DAY) {
    try {
      await sendRateLimitedNotification(token);
    } catch (err) {
      handleError(req, res, payload, 'sendRateLimitNotification', err, false);
    }
  }

  if (updateRateLimits && docData.deliveredCount > MAX_NOTIFICATIONS_PER_DAY) {
    await setRateLimitDoc(ref, docExists, docData, req, res);
    return res.status(429).send({
      errorType: 'RateLimited',
      message: 'The given target has reached the maximum number of notifications allowed per day. Please try again later.',
      target: token,
      rateLimits: getRateLimitsObject(docData),
    });
  }

  docData.totalCount = docData.totalCount + 1;

  if (debug) functions.logger.info('Sending notification', { notification: JSON.stringify(payload) });

  let messageId;
  try {
    messageId = await messaging.send(payload);
    docData.deliveredCount = docData.deliveredCount + 1;
  } catch (err) {
    docData.errorCount = docData.errorCount + 1;
    await setRateLimitDoc(ref, docExists, docData, res);
    return handleError(req, res, payload, 'sendNotification', err);
  }

  if (debug) functions.logger.info('Successfully sent notification', { messageId: messageId, notification: JSON.stringify(payload) });

  if (updateRateLimits) {
    await setRateLimitDoc(ref, docExists, docData, res);
  } else {
    if (debug) functions.logger.info('Not updating rate limits because notification is critical or command');
  }

  return res.status(201).send({
    messageId,
    sentPayload: payload,
    target: token,
    rateLimits: getRateLimitsObject(docData),
  });

}

function isDebug() {
  let conf = functions.config();
  if (conf.debug){
    return conf.debug.local === 'true';
  }
  return false;
}

async function setRateLimitDoc(ref, docExists, docData, req, res) {
  try {
    if (docExists) {
      if (debug) functions.logger.info('Updating existing rate limit doc!');
      await ref.update(docData);
    } else {
      if (debug) functions.logger.info('Creating new rate limit doc!');
      await ref.set(docData);
    }
  } catch (err) {
    const step = docExists ? 'updateRateLimitDocument' : 'createRateLimitDocument';
    return handleError(req, res, null, step, err);
  }
  return true;
}

function handleError(req, res, payload = {}, step, incomingError, shouldExit = true) {
  if (!incomingError) {
    incomingError = new Error(`handleError was passed an undefined incomingError`);
  }

  if (!(incomingError instanceof Error)) {
    functions.logger.warn('incomingError is not instanceof Error, its constructor.name is', incomingError.constructor.name);
    incomingError = new Error(incomingError);
  }

  return reportError(incomingError, step, req, payload).then(() => {
    if (!shouldExit) { return true; }

    return res.status(500).send({
      errorType: 'InternalError',
      errorStep: step,
      message: incomingError.message,
    });
  });
}

function reportError(err, step, req, notificationObj) {
  const logName = 'errors-' + step;
  const log = logging.log(logName);

  const labels = {
    step,
    requestBody: JSON.stringify(req.body),
    notification: JSON.stringify(notificationObj)
  };

  if (req.body.registration_info) {
    labels.appID = req.body.registration_info.app_id;
    labels.appVersion = req.body.registration_info.app_version;
    labels.osVersion = req.body.registration_info.os_version;
  }

  // https://cloud.google.com/logging/docs/api/ref_v2beta1/rest/v2beta1/MonitoredResource
  const metadata = {
    resource: {
      type: 'cloud_function',
      labels: {
        function_name: process.env.FUNCTION_TARGET,
        // Use region from Cloud Function config as process.env.FIREBASE_CONFIG.locationId only has the project's multi-region location, e.g. us-central or europe-west, and we need a complete Google Cloud location, e.g. us-central1 or europe-west1, to invoke Google Cloud Logging API.
        // See https://firebase.google.com/docs/projects/locations#location-mr
        // and https://firebase.google.com/docs/functions/locations#selecting-regions_firestore-storage
        region
      }
    },
    severity: 'ERROR',
    labels
  };

  // https://cloud.google.com/error-reporting/reference/rest/v1beta1/ErrorEvent
  const errorEvent = {
    message: err.stack,
    serviceContext: {
      service: process.env.FUNCTION_TARGET,
      version: process.env.K_REVISION,
      resourceType: 'cloud_function',
    },
    context: {
      httpRequest: {
        method: req.method,
        url: req.originalUrl,
        userAgent: req.get('user-agent'),
        remoteIp: req.ip
      },
      user: req.body.push_token
    },
  };

  return new Promise((resolve, reject) => {
    log.write(log.entry(metadata, errorEvent), (error) => {
      if (error) {
        reject(error);
      } else {
        resolve();
      }
    });
  });
}

function getToday() {
  const today = new Date();
  const dd = String(today.getDate()).padStart(2, '0');
  const mm = String(today.getMonth() + 1).padStart(2, '0');
  const yyyy = today.getFullYear();
  return `${yyyy}${mm}${dd}`;
}

function getFirestoreTimestamp() {
  const now = new Date().getTime();
  const endDate = new Date(now - (now % 86400000) + 86400000);
  return Timestamp.fromDate(endDate);
}

function getRateLimitsObject(doc) {
  const d = new Date();
  let remainingCount = MAX_NOTIFICATIONS_PER_DAY - doc.deliveredCount;
  if (remainingCount < 0) {
    remainingCount = 0;
  }
  return {
    attempts: doc.attemptsCount || 0,
    successful: doc.deliveredCount || 0,
    errors: doc.errorCount || 0,
    total: doc.totalCount || 0,
    maximum: MAX_NOTIFICATIONS_PER_DAY,
    remaining: remainingCount,
    resetsAt: new Date(d.getFullYear(), d.getMonth(), d.getDate() + 1)
  };
}

async function sendRateLimitedNotification(token) {
  const d = new Date();
  const strMax = String(MAX_NOTIFICATIONS_PER_DAY);
  const payload = {
    token: token,
    notification: {
      title: 'Notifications Rate Limited',
      body: `You have now sent more than ${MAX_NOTIFICATIONS_PER_DAY} notifications today. You will not receive new notifications until midnight UTC.`
    },
    data: {
      rateLimited: 'true',
      maxNotificationsPerDay: strMax,
      resetsAt: new Date(d.getFullYear(), d.getMonth(), d.getDate() + 1).toISOString(),
    },
    android: {
      notification: {
        body_loc_args: [strMax],
        body_loc_key: "rate_limit_notification.body",
        title_loc_key: "rate_limit_notification.title",
      }
    },
    apns: {
      payload: {
        aps: {
          alert: {
            'loc-args': [strMax],
            'loc-key': "rate_limit_notification.body",
            'title-loc-key': "rate_limit_notification.title",
          }
        }
      }
    },
    fcm_options: {
      analytics_label: "rateLimitNotification"
    }
  };
  if (debug) functions.logger.info('Sending rate limit notification', { notification: JSON.stringify(payload) });
<<<<<<< HEAD
  return messaging.send(payload);
}
=======
  return await messaging.send(payload);
}

// Export for testing
exports.handleRequest = handleRequest;
>>>>>>> 9be5181e
<|MERGE_RESOLUTION|>--- conflicted
+++ resolved
@@ -331,13 +331,8 @@
     }
   };
   if (debug) functions.logger.info('Sending rate limit notification', { notification: JSON.stringify(payload) });
-<<<<<<< HEAD
   return messaging.send(payload);
 }
-=======
-  return await messaging.send(payload);
-}
 
 // Export for testing
-exports.handleRequest = handleRequest;
->>>>>>> 9be5181e
+exports.handleRequest = handleRequest;